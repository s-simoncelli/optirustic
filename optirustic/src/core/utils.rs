use std::collections::HashSet;
use std::error::Error;
use std::hash::Hash;
#[cfg(test)]
use std::sync::Arc;

use rand::{RngCore, SeedableRng};
use rand_chacha::ChaCha8Rng;

<<<<<<< HEAD
use crate::core::{EvaluationResult, Evaluator, Individual};
#[cfg(test)]
use crate::core::builtin_problems::ZTD1Problem;
=======
#[cfg(test)]
use crate::core::builtin_problems::ZTD1Problem;
#[cfg(test)]
use crate::core::{BoundedNumber, Objective, ObjectiveDirection, Problem, VariableType};
use crate::core::{EvaluationResult, Evaluator, Individual, OError};
>>>>>>> c085e5d2

/// Get the random number generator. If no seed is provided, this randomly generated.
///
/// # Arguments
///
/// * `seed`: The optional seed number.
///
/// returns: `Box<dyn RngCore>`
pub(crate) fn get_rng(seed: Option<u64>) -> Box<dyn RngCore> {
    let rng = match seed {
        None => ChaCha8Rng::from_seed(Default::default()),
        Some(s) => ChaCha8Rng::seed_from_u64(s),
    };
    Box::new(rng)
}

/// Return a dummy evaluator. This is only used in tests.
///
/// return `Box<dyn Evaluator>`
#[doc(hidden)]
pub fn dummy_evaluator() -> Box<dyn Evaluator> {
    // dummy evaluator function
    #[derive(Debug)]
    struct UserEvaluator;
    impl Evaluator for UserEvaluator {
        fn evaluate(&self, _: &Individual) -> Result<EvaluationResult, Box<dyn Error>> {
            Ok(EvaluationResult {
                constraints: Default::default(),
                objectives: Default::default(),
            })
        }
    }

    Box::new(UserEvaluator)
}

<<<<<<< HEAD
=======
/// Calculate the vector minimum value.
///
/// # Arguments
///
/// * `v`: The vector.
///
/// returns: `Result<f64, OError>`
///
/// # Examples
pub fn vector_min(v: &[f64]) -> Result<f64, OError> {
    Ok(*v
        .iter()
        .min_by(|a, b| a.total_cmp(b))
        .ok_or(OError::Generic(
            "Cannot calculate vector min value".to_string(),
        ))?)
}

/// Calculate the vector maximum value.
///
/// # Arguments
///
/// * `v`: The vector.
///
/// returns: `Result<f64, OError>`
pub fn vector_max(v: &[f64]) -> Result<f64, OError> {
    Ok(*v
        .iter()
        .max_by(|a, b| a.total_cmp(b))
        .ok_or(OError::Generic(
            "Cannot calculate vector max value".to_string(),
        ))?)
}

/// Define the sort type
#[derive(PartialEq)]
pub enum Sort {
    /// Sort values in ascending order
    Ascending,
    /// Sort values in descending order
    Descending,
}

/// Returns the indices that would sort an array in ascending order.
///
/// # Arguments
///
/// * `data`: The vector to sort.
/// * `sort_type`: Specify whether to sort in ascending or descending order.
///
/// returns: `Vec<usize>`. The vector with the indices.
pub fn argsort(data: &[f64], sort_type: Sort) -> Vec<usize> {
    let mut indices = (0..data.len()).collect::<Vec<_>>();
    indices.sort_by(|a, b| data[*a].total_cmp(&data[*b]));

    if sort_type == Sort::Descending {
        indices.reverse();
    }
    indices
}

/// Check whether a vector contains duplicated elements.
///
/// # Arguments
///
/// * `iter`: The iterator.
///
/// returns: `bool`
pub fn has_duplicated<T>(iter: T) -> bool
where
    T: IntoIterator,
    T::Item: Eq + Hash,
{
    let mut uniq = HashSet::new();
    !iter.into_iter().all(move |x| uniq.insert(x))
}

/// Create the individuals for a `N`-objective dummy problem, where `N` is the number of items in
/// the arrays of `objective_values`.
///
/// # Arguments
///
/// * `objective_values`: The objective values to set on the individuals. A number of individuals
/// equal to this vector size will be created.
/// * `objective_direction`: The direction of each objective.
///
/// returns: `Vec<Individual>`
#[cfg(test)]
pub(crate) fn individuals_from_obj_values_dummy<const N: usize>(
    objective_values: &Vec<[f64; N]>,
    objective_direction: &[ObjectiveDirection; N],
) -> Vec<Individual> {
    let mut objectives = Vec::new();
    for (i, direction) in objective_direction.iter().enumerate() {
        objectives.push(Objective::new(
            format!("obj{i}").as_str(),
            direction.clone(),
        ));
    }
    let variables = vec![VariableType::Real(
        BoundedNumber::new("X", 0.0, 2.0).unwrap(),
    )];
    let problem = Arc::new(Problem::new(objectives, variables, None, dummy_evaluator()).unwrap());

    // create the individuals
    let mut individuals: Vec<Individual> = Vec::new();
    for data in objective_values {
        let mut individual = Individual::new(problem.clone());
        for (oi, obj_value) in data.iter().enumerate() {
            individual
                .update_objective(format!("obj{oi}").as_str(), *obj_value)
                .unwrap();
        }
        individuals.push(individual);
    }

    individuals
}

>>>>>>> c085e5d2
/// Build the vectors with the individuals and assign the objective values for a ZTD1 problem
///
/// # Arguments
///
/// * `obj_values`: The objective to use. The size of this vector corresponds to the population
///  size and the size of the nested vector to the number of problem objectives.
///
/// returns: `Vec<Individual>`
#[cfg(test)]
pub(crate) fn individuals_from_obj_values_ztd1(obj_values: &[Vec<f64>]) -> Vec<Individual> {
    let problem = Arc::new(ZTD1Problem::create(obj_values.len()).unwrap());
    let mut individuals = vec![];
    for value in obj_values {
        let mut i = Individual::new(problem.clone());
        i.update_objective("f1", value[0]).unwrap();
        i.update_objective("f2", value[1]).unwrap();
        individuals.push(i);
    }
    individuals
}<|MERGE_RESOLUTION|>--- conflicted
+++ resolved
@@ -1,23 +1,9 @@
-use std::collections::HashSet;
 use std::error::Error;
-use std::hash::Hash;
-#[cfg(test)]
-use std::sync::Arc;
 
 use rand::{RngCore, SeedableRng};
 use rand_chacha::ChaCha8Rng;
 
-<<<<<<< HEAD
 use crate::core::{EvaluationResult, Evaluator, Individual};
-#[cfg(test)]
-use crate::core::builtin_problems::ZTD1Problem;
-=======
-#[cfg(test)]
-use crate::core::builtin_problems::ZTD1Problem;
-#[cfg(test)]
-use crate::core::{BoundedNumber, Objective, ObjectiveDirection, Problem, VariableType};
-use crate::core::{EvaluationResult, Evaluator, Individual, OError};
->>>>>>> c085e5d2
 
 /// Get the random number generator. If no seed is provided, this randomly generated.
 ///
@@ -52,147 +38,4 @@
     }
 
     Box::new(UserEvaluator)
-}
-
-<<<<<<< HEAD
-=======
-/// Calculate the vector minimum value.
-///
-/// # Arguments
-///
-/// * `v`: The vector.
-///
-/// returns: `Result<f64, OError>`
-///
-/// # Examples
-pub fn vector_min(v: &[f64]) -> Result<f64, OError> {
-    Ok(*v
-        .iter()
-        .min_by(|a, b| a.total_cmp(b))
-        .ok_or(OError::Generic(
-            "Cannot calculate vector min value".to_string(),
-        ))?)
-}
-
-/// Calculate the vector maximum value.
-///
-/// # Arguments
-///
-/// * `v`: The vector.
-///
-/// returns: `Result<f64, OError>`
-pub fn vector_max(v: &[f64]) -> Result<f64, OError> {
-    Ok(*v
-        .iter()
-        .max_by(|a, b| a.total_cmp(b))
-        .ok_or(OError::Generic(
-            "Cannot calculate vector max value".to_string(),
-        ))?)
-}
-
-/// Define the sort type
-#[derive(PartialEq)]
-pub enum Sort {
-    /// Sort values in ascending order
-    Ascending,
-    /// Sort values in descending order
-    Descending,
-}
-
-/// Returns the indices that would sort an array in ascending order.
-///
-/// # Arguments
-///
-/// * `data`: The vector to sort.
-/// * `sort_type`: Specify whether to sort in ascending or descending order.
-///
-/// returns: `Vec<usize>`. The vector with the indices.
-pub fn argsort(data: &[f64], sort_type: Sort) -> Vec<usize> {
-    let mut indices = (0..data.len()).collect::<Vec<_>>();
-    indices.sort_by(|a, b| data[*a].total_cmp(&data[*b]));
-
-    if sort_type == Sort::Descending {
-        indices.reverse();
-    }
-    indices
-}
-
-/// Check whether a vector contains duplicated elements.
-///
-/// # Arguments
-///
-/// * `iter`: The iterator.
-///
-/// returns: `bool`
-pub fn has_duplicated<T>(iter: T) -> bool
-where
-    T: IntoIterator,
-    T::Item: Eq + Hash,
-{
-    let mut uniq = HashSet::new();
-    !iter.into_iter().all(move |x| uniq.insert(x))
-}
-
-/// Create the individuals for a `N`-objective dummy problem, where `N` is the number of items in
-/// the arrays of `objective_values`.
-///
-/// # Arguments
-///
-/// * `objective_values`: The objective values to set on the individuals. A number of individuals
-/// equal to this vector size will be created.
-/// * `objective_direction`: The direction of each objective.
-///
-/// returns: `Vec<Individual>`
-#[cfg(test)]
-pub(crate) fn individuals_from_obj_values_dummy<const N: usize>(
-    objective_values: &Vec<[f64; N]>,
-    objective_direction: &[ObjectiveDirection; N],
-) -> Vec<Individual> {
-    let mut objectives = Vec::new();
-    for (i, direction) in objective_direction.iter().enumerate() {
-        objectives.push(Objective::new(
-            format!("obj{i}").as_str(),
-            direction.clone(),
-        ));
-    }
-    let variables = vec![VariableType::Real(
-        BoundedNumber::new("X", 0.0, 2.0).unwrap(),
-    )];
-    let problem = Arc::new(Problem::new(objectives, variables, None, dummy_evaluator()).unwrap());
-
-    // create the individuals
-    let mut individuals: Vec<Individual> = Vec::new();
-    for data in objective_values {
-        let mut individual = Individual::new(problem.clone());
-        for (oi, obj_value) in data.iter().enumerate() {
-            individual
-                .update_objective(format!("obj{oi}").as_str(), *obj_value)
-                .unwrap();
-        }
-        individuals.push(individual);
-    }
-
-    individuals
-}
-
->>>>>>> c085e5d2
-/// Build the vectors with the individuals and assign the objective values for a ZTD1 problem
-///
-/// # Arguments
-///
-/// * `obj_values`: The objective to use. The size of this vector corresponds to the population
-///  size and the size of the nested vector to the number of problem objectives.
-///
-/// returns: `Vec<Individual>`
-#[cfg(test)]
-pub(crate) fn individuals_from_obj_values_ztd1(obj_values: &[Vec<f64>]) -> Vec<Individual> {
-    let problem = Arc::new(ZTD1Problem::create(obj_values.len()).unwrap());
-    let mut individuals = vec![];
-    for value in obj_values {
-        let mut i = Individual::new(problem.clone());
-        i.update_objective("f1", value[0]).unwrap();
-        i.update_objective("f2", value[1]).unwrap();
-        individuals.push(i);
-    }
-    individuals
 }