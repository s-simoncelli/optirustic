<<<<<<< HEAD
use crate::core::{Individual, Individuals, Objective, ObjectiveDirection, OError};
use crate::metrics::{HyperVolumeFonseca2006, HyperVolumeWhile2012};
use crate::metrics::hypervolume_2d::HyperVolume2D;
use crate::utils::{vector_max, vector_min};
=======
use crate::core::utils::vector_max;
use crate::core::{Individual, Individuals, OError, Objective, ObjectiveDirection};
use crate::metrics::hypervolume_2d::HyperVolume2D;
use crate::metrics::{HyperVolumeFonseca2006, HyperVolumeWhile2012};
>>>>>>> c085e5d2

/// Calculates a reference point by taking the maximum of each objective (or minimum if the
/// objective is maximised) from the calculated individual's objective values, so that the point will
/// be dominated by all other points. An optional offset for all objectives could also be added or
/// removed to enforce strict dominance (if the objective is minimised the offset is added to the
/// calculated reference point, otherwise it is subtracted).
///
/// # Arguments
///
/// * `individuals`: The individuals to use in the calculation.
/// * `offset`: The offset for each objective to add to the calculated reference point. This must
///    have a size equal to the number of objectives in the problem ([`crate::core::Problem::number_of_objectives`]).
///
/// returns: `Result<Vec<f64>, OError>` The reference point. This returns an error if there are
/// no individuals or the size of the offset does not match [`crate::core::Problem::number_of_objectives`].
pub fn estimate_reference_point(
    individuals: &[Individual],
    offset: Option<Vec<f64>>,
) -> Result<Vec<f64>, OError> {
    let metric_name = "reference_point".to_string();
    if individuals.is_empty() {
        return Err(OError::Metric(
            metric_name,
            "There are no individuals in the array".to_string(),
        ));
    }

    let problem = individuals[0].problem();
    if let Some(ref offset) = offset {
        if offset.len() != problem.number_of_objectives() {
            return Err(OError::Metric(
                metric_name,
                format!(
                    "The offset size ({}) must match the number of problem objectives ({})",
                    offset.len(),
                    problem.number_of_objectives()
                ),
            ));
        }
    }

    let obj_names = problem.objective_names();
    let mut ref_point: Vec<f64> = Vec::new();
    for obj_name in obj_names.iter() {
        let obj_values = individuals.objective_values(obj_name)?;
        // invert coordinate when maximised to return original value
        let factor = if problem.is_objective_minimised(obj_name)? {
            1.0
        } else {
            -1.0
        };
        let coordinate = factor * vector_max(&obj_values)?;

        ref_point.push(coordinate);
    }

    // add or remove offset
    if let Some(offset) = offset {
        for (idx, name) in obj_names.iter().enumerate() {
            let sign = if problem.is_objective_minimised(name)? {
                1.0
            } else {
                -1.0
            };
            ref_point[idx] += sign * offset[idx];
        }
    }

    Ok(ref_point)
}

/// Check the input arguments of the hyper-volume functions.
///
/// # Arguments
///
/// * `individuals`: The individuals to use in the calculation.
/// * `reference_point`: The reference or anti-optimal point to use in the calculation.
///
/// returns: `Result<(), String>`
pub(crate) fn check_args(
    individuals: &[Individual],
    reference_point: &[f64],
) -> Result<(), String> {
    // Check sizes
    match individuals.first() {
        None => return Err("There are no individuals in the array".to_string()),
        Some(first) => {
            let num_objs = first.problem().number_of_objectives();
            if (0..=1).contains(&num_objs) {
                return Err(
                    "This algorithm can only be used on a multi-objective problem.".to_string(),
                );
            }
        }
    }

    let problem = individuals[0].problem();
    if problem.number_of_objectives() < 2 {
        return Err(
            "The metric can only be calculated on problems with 2 or more objectives".to_string(),
        );
    }
    if reference_point.len() != problem.number_of_objectives() {
        return Err(format!(
                "The number of problem objectives ({}) must match the number of coordinates of the reference point ({})",
                problem.number_of_objectives(), reference_point.len()
            ),
        );
    }

    // check for NaNs
    for (ind_idx, ind) in individuals.iter().enumerate() {
        if ind
            .get_objective_values()
            .map_err(|e| e.to_string())?
            .iter()
            .any(|value| value.is_nan())
        {
            return Err(format!(
                "NaN detected in objective of individual #{}",
                ind_idx
            ));
        }
    }

    Ok(())
}

/// Check that a reference point coordinate dominates all the points of the corresponding
/// objectives. This is essential to ensures that a hyper-volume object is properly calculated.
/// This handles both minimisation and maximisation problem.
///
/// # Arguments
///
/// * `objective_values`: The values of the objective from an individual.
/// * `objective`: The objective being checked.
/// * `ref_point_coordinate`: The coordinate of the reference point.
/// * `coordinate_idx`: The index or position of the coordinate (for example 3 for z-coordinate).
///
/// returns: `Result<(), String>`
pub(crate) fn check_ref_point_coordinate(
    objective_values: &[f64],
    objective: &Objective,
    ref_point_coordinate: f64,
    coordinate_idx: usize,
) -> Result<(), String> {
    // the reference point must dominate all objectives
    let max_obj = vector_max(objective_values).map_err(|e| e.to_string())?;

    if (objective.direction() == ObjectiveDirection::Minimise) & (ref_point_coordinate <= max_obj) {
        return Err(
            format!(
                "The coordinate ({}) of the reference point #{} must be strictly larger than the maximum value of objective '{}' ({}). The reference point must dominate all objectives.",
                ref_point_coordinate ,
                coordinate_idx,
                objective.name(),
                max_obj
        ));
    } else if (objective.direction() == ObjectiveDirection::Maximise)
        & (ref_point_coordinate >= max_obj)
    {
        return Err(
            format!(
                "The coordinate ({}) of the reference point #{} must be strictly smaller than the minimum value of objective '{}' ({}). The reference point must dominate all objectives.",
                ref_point_coordinate,
                coordinate_idx,
                objective.name(),
                -max_obj
        ));
    }
    Ok(())
}

/// Calculate the exact hyper-volume metric for the objectives. Depending on the number of problem
/// objectives `n`, a different method is used to ensure a correct and fast calculation:
///
/// - with `2` objectives: by calculating the rectangle area of each point contributing to the
///   hyper-volume.
/// - with `3` objectives: by using the algorithm proposed by [Fonseca et al. (2006)](http://dx.doi.org/10.1109/CEC.2006.1688440)
///   in [`HyperVolumeFonseca2006`].
/// - with `4` or more objectives:  by using the algorithm proposed by [While et al. (2012)](http://dx.doi.org/10.1109/TEVC.2010.2077298)
///   in [`HyperVolumeWhile2012`].
///
/// # Arguments
///
/// * `individuals`: The individuals to use in the calculation. The algorithm will use the objective
///   vales stored in each individual.
/// * `reference_point`: The reference or anti-optimal point to use in the calculation. If you are
///   not sure about the point to use you could pick the worst value of each objective from the
///   individual's values using [`estimate_reference_point`].
///
/// returns: `Result<f64, OError>`
pub fn hyper_volume(
    individuals: &mut [Individual],
    reference_point: Vec<f64>,
) -> Result<f64, OError> {
    match individuals.first() {
        None => Err(OError::Metric(
            "Hyper-volume".to_string(),
            "There are no individuals in the array".to_string(),
        )),
        Some(first) => {
            let num_objs = first.problem().number_of_objectives();
            if (0..=1).contains(&num_objs) {
                return Err(OError::Metric(
                    "Hyper-volume".to_string(),
                    "This can only be used on a multi-objective problem.".to_string(),
                ));
            }

            let hv_value = match first.problem().number_of_objectives() {
                2 => {
                    let hv = HyperVolume2D::new(individuals, &reference_point)?;
                    hv.compute()
                }
                3 => {
                    let hv = HyperVolumeFonseca2006::new(individuals, &reference_point)?;
                    hv.compute()
                }
                _ => {
                    let mut hv = HyperVolumeWhile2012::new(individuals, &reference_point)?;
                    hv.compute()?
                }
            };
            Ok(hv_value)
        }
    }
}

#[cfg(test)]
mod test {
    use std::sync::Arc;

    use crate::core::utils::{dummy_evaluator, individuals_from_obj_values_ztd1};
    use crate::core::{
        BoundedNumber, Individual, Objective, ObjectiveDirection, Problem, VariableType,
    };
    use crate::metrics::hypervolume::estimate_reference_point;

    #[test]
    /// Test when the estimate_reference_point function panics
    fn test_worst_point_panic() {
        // no individuals
        let individuals: Vec<Individual> = Vec::new();
        assert!(estimate_reference_point(&individuals, None)
            .unwrap_err()
            .to_string()
            .contains("There are no individuals in the array"));

        // wrong offset size
        let obj_values = vec![vec![-1.0, -2.0], vec![3.0, 4.0], vec![0.0, 6.0]];
        let individuals = individuals_from_obj_values_ztd1(&obj_values);
        let err = estimate_reference_point(&individuals, Some(vec![0.0]))
            .unwrap_err()
            .to_string();
        assert!(err.contains("The offset size (1) must match the number of problem objectives (2)"));
    }

    #[test]
    /// Test when the estimate_reference_point function panics
    fn test_worst_point() {
        // No offset - minimise objectives
        let obj_values = vec![vec![-1.0, -2.0], vec![3.0, 4.0], vec![0.0, 6.0]];
        let individuals = individuals_from_obj_values_ztd1(&obj_values);
        assert_eq!(
            estimate_reference_point(&individuals, None).unwrap(),
            vec![3.0, 6.0]
        );

        // With offset - minimise objectives
        assert_eq!(
            estimate_reference_point(&individuals, Some(vec![1.0, 2.0])).unwrap(),
            vec![4.0, 8.0]
        );

        // Without offset - maximise objectives
        let objectives = vec![
            Objective::new("f1", ObjectiveDirection::Minimise),
            Objective::new("f2", ObjectiveDirection::Maximise),
        ];
        let variables = vec![VariableType::Real(
            BoundedNumber::new("x", 0.0, 1.0).unwrap(),
        )];
        let problem =
            Arc::new(Problem::new(objectives, variables, None, dummy_evaluator()).unwrap());
        let mut individuals = vec![];
        for value in obj_values {
            let mut i = Individual::new(problem.clone());
            i.update_objective("f1", value[0]).unwrap();
            i.update_objective("f2", value[1]).unwrap();
            individuals.push(i);
        }
        assert_eq!(
            estimate_reference_point(&individuals, None).unwrap(),
            vec![3.0, -2.0]
        );

        // With offset - maximise objectives
        assert_eq!(
            estimate_reference_point(&individuals, Some(vec![1.0, 2.0])).unwrap(),
            vec![4.0, -4.0]
        );
    }
}<|MERGE_RESOLUTION|>--- conflicted
+++ resolved
@@ -1,14 +1,7 @@
-<<<<<<< HEAD
-use crate::core::{Individual, Individuals, Objective, ObjectiveDirection, OError};
-use crate::metrics::{HyperVolumeFonseca2006, HyperVolumeWhile2012};
-use crate::metrics::hypervolume_2d::HyperVolume2D;
-use crate::utils::{vector_max, vector_min};
-=======
-use crate::core::utils::vector_max;
 use crate::core::{Individual, Individuals, OError, Objective, ObjectiveDirection};
 use crate::metrics::hypervolume_2d::HyperVolume2D;
 use crate::metrics::{HyperVolumeFonseca2006, HyperVolumeWhile2012};
->>>>>>> c085e5d2
+use crate::utils::vector_max;
 
 /// Calculates a reference point by taking the maximum of each objective (or minimum if the
 /// objective is maximised) from the calculated individual's objective values, so that the point will
@@ -242,7 +235,8 @@
 mod test {
     use std::sync::Arc;
 
-    use crate::core::utils::{dummy_evaluator, individuals_from_obj_values_ztd1};
+    use crate::core::test_utils::individuals_from_obj_values_ztd1;
+    use crate::core::utils::dummy_evaluator;
     use crate::core::{
         BoundedNumber, Individual, Objective, ObjectiveDirection, Problem, VariableType,
     };
