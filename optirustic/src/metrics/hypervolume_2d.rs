--- conflicted
+++ resolved
@@ -135,18 +135,14 @@
 
     use float_cmp::{approx_eq, assert_approx_eq};
 
-    use crate::core::utils::{
-        dummy_evaluator, individuals_from_obj_values_dummy, individuals_from_obj_values_ztd1,
+    use crate::core::test_utils::{
+        individuals_from_obj_values_dummy, individuals_from_obj_values_ztd1,
     };
+    use crate::core::utils::dummy_evaluator;
     use crate::core::{
         BoundedNumber, Constraint, Individual, Objective, ObjectiveDirection, Problem,
         RelationalOperator, VariableType, VariableValue,
     };
-<<<<<<< HEAD
-    use crate::core::test_utils::individuals_from_obj_values_dummy;
-    use crate::core::utils::{dummy_evaluator, individuals_from_obj_values_ztd1};
-=======
->>>>>>> c085e5d2
     use crate::metrics::hypervolume_2d::HyperVolume2D;
     use crate::metrics::test_utils::parse_pagmo_test_data_file;
 
