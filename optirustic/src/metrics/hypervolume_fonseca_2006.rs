use std::mem;

use log::{debug, warn};

use hv_fonseca_et_al_2006_sys::calculate_hv;

use crate::core::{Individual, Individuals, OError};
use crate::metrics::hypervolume::{check_args, check_ref_point_coordinate};
use crate::utils::fast_non_dominated_sort;

/// Calculate the hyper-volume using the algorithm proposed by [Fonseca et al. (2006)](http://dx.doi.org/10.1109/CEC.2006.1688440)
/// for a problem with `d` objectives and `n` individuals. The function calls version 4 of the
/// algorithm, therefore its complexity is O(`n^(d-2)*log n`).
///
/// **IMPLEMENTATION NOTES**:
/// 1) Points dominated by the reference point are removed from the calculation.
/// 2) Dominated and unfeasible solutions are excluded using the NSGA2 [`crate::utils::fast_non_dominated_sort()`]
///    algorithm in order to get the Pareto front. As assumed in the paper, non-dominated points do
///    not contribute do the metric.
/// 3) The coordinates of maximised objectives of the reference point are multiplied by -1 as the
///    algorithm assumes all objectives are maximised.
#[derive(Debug)]
pub struct HyperVolumeFonseca2006 {
    /// The individuals to use. The size of this vector corresponds to the individual size and the
    /// size of the nested vector corresponds to the number of problem objectives.
    individuals: Vec<Vec<f64>>,
    /// The reference point.
    reference_point: Vec<f64>,
}

impl HyperVolumeFonseca2006 {
    /// Calculate the hyper-volume using the algorithm proposed by [Fonseca et al. (2006)](http://dx.doi.org/10.1109/CEC.2006.1688440)
    /// for a problem with `d` objectives and `n` individuals. The function calls version 4 of the
    /// algorithm, therefore its complexity is O(`n^(d-2)*log n`).
    ///
    /// # Arguments
    ///
    /// * `individuals`: The list of individuals.
    /// * `reference_point`: The reference point.
    ///
    /// returns: `Result<HyperVolumeFonseca2006, OError>`
    pub fn new(individuals: &mut [Individual], reference_point: &[f64]) -> Result<Self, OError> {
        let metric_name = "Hyper-volume Fonseca et al. (2006)".to_string();
        // check sizes
        check_args(individuals, reference_point)
            .map_err(|e| OError::Metric(metric_name.clone(), e))?;

        if reference_point.len() != 3 {
            return Err(OError::Metric(
                metric_name,
                "This can only be used on a 3-objective problem.".to_string(),
            ));
        }

        // the reference point must dominate all objectives
        let problem = individuals[0].problem();
        for (obj_idx, (obj_name, obj)) in problem.objectives().iter().enumerate() {
            check_ref_point_coordinate(
                &individuals.objective_values(obj_name)?,
                obj,
                reference_point[obj_idx],
                obj_idx + 1,
            )
            .map_err(|e| OError::Metric(metric_name.clone(), e))?;
        }

        // get non-dominated front with feasible solutions only
        let num_individuals = individuals.len();
        let mut front_data = fast_non_dominated_sort(individuals, true)?;
        let individuals = mem::take(&mut front_data.fronts[0]);

        if num_individuals != individuals.len() {
            warn!("{} individuals were removed from the given data because they are dominated by all the other points", num_individuals - individuals.len());
        }

        // Collect objective values - invert the sign of minimised objectives
        let objective_values = individuals
            .iter()
            .map(|ind| ind.get_objective_values())
            .collect::<Result<Vec<Vec<f64>>, _>>()?;

        // flip sign of maximised coordinates for the reference point
        let mut ref_point = reference_point.to_vec();
        for (obj_idx, obj_name) in problem.objective_names().iter().enumerate() {
            if !problem.is_objective_minimised(obj_name)? {
                ref_point[obj_idx] *= -1.0;
            }
        }

        debug!("Using non-dominated front {:?}", objective_values);
        debug!("Reference point is {:?}", ref_point);

        Ok(Self {
            individuals: objective_values,
            reference_point: ref_point,
        })
    }

    /// Calculate the hyper-volume.
    ///
    /// return: `f64`
    pub fn compute(&self) -> f64 {
        calculate_hv(&self.individuals, &self.reference_point)
    }
}

#[cfg(test)]
mod test {
    use float_cmp::approx_eq;

<<<<<<< HEAD
    use crate::core::ObjectiveDirection;
    use crate::core::test_utils::individuals_from_obj_values_dummy;
    use crate::metrics::HyperVolumeFonseca2006;
=======
    use crate::core::utils::individuals_from_obj_values_dummy;
    use crate::core::ObjectiveDirection;
>>>>>>> c085e5d2
    use crate::metrics::test_utils::parse_pagmo_test_data_file;
    use crate::metrics::HyperVolumeFonseca2006;

    #[test]
    /// Reference point must be strictly larger than any objective
    fn test_wrong_ref_point() {
        let objective_values = vec![vec![1.0, 2.0, 1.0], vec![2.0, 1.0, 1.0]];
        let objective_direction = [ObjectiveDirection::Minimise; 3];

        let mut individuals =
            individuals_from_obj_values_dummy(&objective_values, &objective_direction, None);
        let ref_point = vec![2.0, 2.0, 2.0];
        let hv = HyperVolumeFonseca2006::new(&mut individuals, &ref_point);
        assert!(hv
            .unwrap_err()
            .to_string()
            .contains("The coordinate (2) of the reference point #1 must be strictly larger"));
    }

    #[test]
    /// Test avery simple front
    fn test_simple_front() {
        let objective_values = vec![vec![1.0, 1.0, 1.0], vec![2.0, 2.0, 2.0]];
        let objective_direction = vec![ObjectiveDirection::Minimise; 3];
        let ref_point = [3.0, 3.0, 3.0];

        let mut individuals = individuals_from_obj_values_dummy(
            &objective_values,
            &objective_direction.clone(),
            None,
        );
        let hv = HyperVolumeFonseca2006::new(&mut individuals, &ref_point).unwrap();
        assert_eq!(hv.compute(), 8.0);
    }

    /// Run a test using a Pagmo file.
    ///
    /// # Arguments
    ///
    /// * `file`: The file name in the `test_data` folder.
    ///
    /// returns: ()
    pub(crate) fn assert_test_file(file: &str) {
        let all_test_data = parse_pagmo_test_data_file(file).unwrap();
        let obj_count = all_test_data.first().unwrap().reference_point.len();
        let objective_direction = vec![ObjectiveDirection::Minimise; obj_count];

        for (ti, test_data) in all_test_data.iter().enumerate() {
            let mut individuals = individuals_from_obj_values_dummy(
                &test_data.objective_values,
                &objective_direction,
                None,
            );
            let hv =
                HyperVolumeFonseca2006::new(&mut individuals, &test_data.reference_point).unwrap();

            let calculated = hv.compute();
            let expected = test_data.hyper_volume;
            if !approx_eq!(f64, calculated, expected, epsilon = 0.001) {
                panic!(
                    r#"assertion failed for test #{}: `(left approx_eq right)` left: `{:?}`, right: `{:?}`"#,
                    ti + 1,
                    calculated,
                    expected,
                )
            }
        }
    }
    #[test]
    /// Test the `HyperVolumeFonseca2006` struct using Pagmo c_max_t100_d3_n128 test data.
    /// See https://github.com/esa/pagmo2/tree/master/tests/hypervolume_test_data
    fn test_c_max_t100_d3_n128() {
        assert_test_file("c_max_t100_d3_n128");
    }

    #[test]
    /// Test the `HyperVolumeFonseca2006` struct using Pagmo c_max_t1_d3_n2048 test data.
    /// See https://github.com/esa/pagmo2/tree/master/tests/hypervolume_test_data
    fn test_c_max_t1_d3_n2048() {
        assert_test_file("c_max_t1_d3_n2048");
    }
}<|MERGE_RESOLUTION|>--- conflicted
+++ resolved
@@ -108,16 +108,10 @@
 mod test {
     use float_cmp::approx_eq;
 
-<<<<<<< HEAD
     use crate::core::ObjectiveDirection;
     use crate::core::test_utils::individuals_from_obj_values_dummy;
     use crate::metrics::HyperVolumeFonseca2006;
-=======
-    use crate::core::utils::individuals_from_obj_values_dummy;
-    use crate::core::ObjectiveDirection;
->>>>>>> c085e5d2
     use crate::metrics::test_utils::parse_pagmo_test_data_file;
-    use crate::metrics::HyperVolumeFonseca2006;
 
     #[test]
     /// Reference point must be strictly larger than any objective
